--- conflicted
+++ resolved
@@ -1,20 +1,11 @@
 import math
 from datetime import timedelta
 
-<<<<<<< HEAD
-=======
-from django.contrib.humanize.templatetags.humanize import intcomma
 from django.contrib.postgres.fields import JSONField
->>>>>>> 4e9621df
 from django.db import models
 from django.urls import reverse
 from django.utils import timezone
 from django.utils.functional import cached_property
-<<<<<<< HEAD
-from jsonfield import JSONField
-=======
-from django.utils.html import format_html
->>>>>>> 4e9621df
 
 from accounts.models import Account
 from bibleverses.models import verse_set_smart_name
