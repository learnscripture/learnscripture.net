--- conflicted
+++ resolved
@@ -1,22 +1,12 @@
 from django.conf.urls import url
 
-<<<<<<< HEAD
 from learnscripture.api import handlers
-=======
-from learnscripture.api.handlers import (ActionCompleteHandler, ActionLogs, AddComment, CancelLearningPassageHandler,
-                                         CancelLearningVerseHandler, CheckDuplicatePassageSet, DeleteNotice, Follow,
-                                         HideComment, LogOutHandler, ResetProgressHandler, SaveHeatmapPreferences,
-                                         SessionStats, SetPreferences, SkipVerseHandler, UnFollow, VerseFind,
-                                         VersesToLearnHandler)
-
->>>>>>> 89c5d05b
 # These URLs are hardcoded into Javascript instead of using URL reversing
 # somehow. That's OK, because if you want to change them, you should be adding
 # to them first for the sake of Javascript that is already loaded into the
 # browser, and then only remove the old one when you are sure no javascript will
 # try to use it.
 urlpatterns = [
-<<<<<<< HEAD
     url(r'^versestolearn/$', handlers.VersesToLearnHandler.as_view(), name='learnscripture.api.versestolearn'),
     url(r'^versestolearn2/$', handlers.VersesToLearn2Handler.as_view(), name='learnscripture.api.versestolearn2'),
     url(r'^actioncomplete/$', handlers.ActionCompleteHandler.as_view(), name='learnscripture.api.actioncomplete'),
@@ -34,25 +24,5 @@
     url(r'^addcomment/$', handlers.AddComment.as_view(), name='learnscripture.api.addcomment'),
     url(r'^hidecomment/$', handlers.HideComment.as_view(), name='learnscripture.api.hidecomment'),
     url(r'^follow/$', handlers.Follow.as_view(), name='learnscripture.api.follow'),
-    url(r'^unfollow/$', handlers.UnFollow.as_view(), name='learnscripture.api.unfollow'),
-=======
-    url(r'^versestolearn/$', VersesToLearnHandler.as_view(), name='learnscripture.api.versestolearn'),
-    url(r'^actioncomplete/$', ActionCompleteHandler.as_view(), name='learnscripture.api.actioncomplete'),
-    url(r'^logout/$', LogOutHandler.as_view(), name='learnscripture.api.logout'),
-    url(r'^setpreferences/$', SetPreferences.as_view(), name='learnscripture.api.setpreferences'),
-    url(r'^sessionstats/$', SessionStats.as_view(), name='learnscripture.api.sessionstats'),
-    url(r'^skipverse/$', SkipVerseHandler.as_view(), name='learnscripture.api.skipverse'),
-    url(r'^cancellearningverse/$', CancelLearningVerseHandler.as_view(), name='learnscripture.api.cancellearningverse'),
-    url(r'^cancellearningpassage/$', CancelLearningPassageHandler.as_view(), name='learnscripture.api.cancellearningpassage'),
-    url(r'^resetprogress/$', ResetProgressHandler.as_view(), name='learnscripture.api.resetprogress'),
-    url(r'^actionlogs/$', ActionLogs.as_view(), name='learnscripture.api.actionlogs'),
-    url(r'^versefind/$', VerseFind.as_view(), name='learnscripture.api.versefind'),
-    url(r'^checkduplicatepassageset/$', CheckDuplicatePassageSet.as_view(), name='learnscripture.api.checkduplicatepassageset'),
-    url(r'^deletenotice/$', DeleteNotice.as_view(), name='learnscripture.api.deletenotice'),
-    url(r'^addcomment/$', AddComment.as_view(), name='learnscripture.api.addcomment'),
-    url(r'^hidecomment/$', HideComment.as_view(), name='learnscripture.api.hidecomment'),
-    url(r'^follow/$', Follow.as_view(), name='learnscripture.api.follow'),
-    url(r'^unfollow/$', UnFollow.as_view(), name='learnscripture.api.unfollow'),
-    url(r'^saveheatmappreferences/$', SaveHeatmapPreferences.as_view(), name='learnscripture.api.saveheatmappreferences'),
->>>>>>> 89c5d05b
+    url(r'^saveheatmappreferences/$', handlers.SaveHeatmapPreferences.as_view(), name='learnscripture.api.saveheatmappreferences'),
 ]